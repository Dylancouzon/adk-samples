--- conflicted
+++ resolved
@@ -33,10 +33,9 @@
 _ = instrument_adk_with_arize()
 
 
-<<<<<<< HEAD
 with using_session(session_id=uuid.uuid4()):
     root_agent = Agent(
-        model="gemini-2.0-flash-001",
+        model="gemini-2.5-flash",
         name="root_agent",
         description="A Travel Conceirge using the services of multiple sub-agents",
         instruction=prompt.ROOT_AGENT_INSTR,
@@ -49,21 +48,4 @@
             post_trip_agent,
         ],
         before_agent_callback=_load_precreated_itinerary,
-    )
-=======
-root_agent = Agent(
-    model="gemini-2.5-flash",
-    name="root_agent",
-    description="A Travel Conceirge using the services of multiple sub-agents",
-    instruction=prompt.ROOT_AGENT_INSTR,
-    sub_agents=[
-        inspiration_agent,
-        planning_agent,
-        booking_agent,
-        pre_trip_agent,
-        in_trip_agent,
-        post_trip_agent,
-    ],
-    before_agent_callback=_load_precreated_itinerary,
-)
->>>>>>> 5465f64d
+    )